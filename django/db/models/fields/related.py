--- conflicted
+++ resolved
@@ -1393,12 +1393,8 @@
         # Handle the simpler arguments
         if self.rel.db_constraint is not True:
             kwargs['db_constraint'] = self.db_constraint
-<<<<<<< HEAD
-        del kwargs['help_text']
-=======
         if "help_text" in kwargs:
             del kwargs['help_text']
->>>>>>> 48dd1e63
         # Rel needs more work.
         rel = self.rel
         if isinstance(self.rel.to, basestring):
